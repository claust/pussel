"""Test module for authentication functionality."""

import os
import shutil
from datetime import datetime, timedelta, timezone
from typing import Generator
from unittest.mock import patch

import pytest
from fastapi.testclient import TestClient
from google.auth import exceptions as google_exceptions
from jose import jwt

from app.config import settings
from app.main import app

client = TestClient(app)


@pytest.fixture(autouse=True)
def setup_and_cleanup() -> Generator[None, None, None]:
    """Set up test environment and clean up after tests."""
    os.makedirs(settings.UPLOAD_DIR, exist_ok=True)
    yield
    if os.path.exists(settings.UPLOAD_DIR):
        shutil.rmtree(settings.UPLOAD_DIR)


def create_test_token(
    user_id: str = "test-user-id",
    email: str = "test@example.com",
    name: str = "Test User",
    picture: str | None = "https://example.com/picture.jpg",
    expired: bool = False,
) -> str:
    """Create a test JWT token.

    Args:
        user_id: The user ID to include in the token.
        email: The user email to include in the token.
        name: The user name to include in the token.
        picture: The user picture URL to include in the token.
        expired: Whether to create an expired token.

    Returns:
        A JWT token string.
    """
    if expired:
        expire = datetime.now(timezone.utc) - timedelta(hours=1)
    else:
        expire = datetime.now(timezone.utc) + timedelta(hours=1)

    payload = {
        "sub": user_id,
        "email": email,
        "name": name,
        "picture": picture,
        "exp": expire,
    }
    return jwt.encode(payload, settings.JWT_SECRET, algorithm=settings.JWT_ALGORITHM)


def get_auth_header(token: str) -> dict[str, str]:
    """Create an authorization header with the given token.

    Args:
        token: The JWT token to include.

    Returns:
        A dictionary with the Authorization header.
    """
    return {"Authorization": f"Bearer {token}"}


class TestAuthEndpoints:
    """Tests for authentication endpoints."""

    def test_google_auth_success(self) -> None:
        """Test successful Google authentication."""
        mock_user_info = {
            "sub": "google-user-123",
            "email": "user@example.com",
            "name": "Google User",
            "picture": "https://example.com/avatar.jpg",
        }

        with patch("app.auth.service.AuthService.verify_google_token", return_value=mock_user_info):
            response = client.post(
                "/api/v1/auth/google",
                json={"id_token": "fake-google-token"},
            )

        assert response.status_code == 200
        data = response.json()
        assert "access_token" in data
        assert data["token_type"] == "bearer"
        assert "expires_in" in data
        assert data["user"]["email"] == "user@example.com"
        assert data["user"]["name"] == "Google User"

    def test_google_auth_invalid_token(self) -> None:
        """Test Google authentication with invalid token."""
        with patch("app.auth.service.AuthService.verify_google_token", return_value=None):
            response = client.post(
                "/api/v1/auth/google",
                json={"id_token": "invalid-google-token"},
            )

        assert response.status_code == 401
        assert response.json()["detail"] == "Invalid Google token"

    def test_get_current_user_profile_success(self) -> None:
        """Test getting current user profile with valid token."""
        token = create_test_token()
        response = client.get(
            "/api/v1/auth/me",
            headers=get_auth_header(token),
        )

        assert response.status_code == 200
        data = response.json()
        assert data["email"] == "test@example.com"
        assert data["name"] == "Test User"

    def test_get_current_user_profile_no_token(self) -> None:
        """Test getting current user profile without token."""
        response = client.get("/api/v1/auth/me")

        assert response.status_code == 401
        assert response.json()["detail"] == "Not authenticated"

    def test_get_current_user_profile_expired_token(self) -> None:
        """Test getting current user profile with expired token."""
        token = create_test_token(expired=True)
        response = client.get(
            "/api/v1/auth/me",
            headers=get_auth_header(token),
        )

        assert response.status_code == 401
        assert response.json()["detail"] == "Invalid or expired token"


class TestProtectedEndpoints:
    """Tests for protected puzzle endpoints."""

    def test_upload_puzzle_requires_auth(self) -> None:
        """Test that puzzle upload requires authentication."""
        with open("test_puzzle.jpg", "wb") as f:
            f.write(b"fake image content")

        try:
            with open("test_puzzle.jpg", "rb") as f:
                files = {"file": ("test_puzzle.jpg", f, "image/jpeg")}
                response = client.post("/api/v1/puzzle/upload", files=files)

            assert response.status_code == 401
        finally:
            if os.path.exists("test_puzzle.jpg"):
                os.remove("test_puzzle.jpg")

    def test_upload_puzzle_with_auth(self) -> None:
        """Test puzzle upload with valid authentication."""
        token = create_test_token()

        with open("test_puzzle.jpg", "wb") as f:
            f.write(b"fake image content")

        try:
            with open("test_puzzle.jpg", "rb") as f:
                files = {"file": ("test_puzzle.jpg", f, "image/jpeg")}
                response = client.post(
                    "/api/v1/puzzle/upload",
                    files=files,
                    headers=get_auth_header(token),
                )

            assert response.status_code == 200
            assert "puzzle_id" in response.json()
        finally:
            if os.path.exists("test_puzzle.jpg"):
                os.remove("test_puzzle.jpg")

    def test_process_piece_requires_auth(self) -> None:
        """Test that piece processing requires authentication."""
        with open("test_piece.jpg", "wb") as f:
            f.write(b"fake piece content")

        try:
            with open("test_piece.jpg", "rb") as f:
                files = {"file": ("test_piece.jpg", f, "image/jpeg")}
                response = client.post("/api/v1/puzzle/test-id/piece", files=files)

            assert response.status_code == 401
        finally:
            if os.path.exists("test_piece.jpg"):
                os.remove("test_piece.jpg")

    def test_generate_piece_requires_auth(self) -> None:
        """Test that piece generation requires authentication."""
        response = client.post(
            "/api/v1/puzzle/test-id/generate-piece",
            json={"center_x": 0.5, "center_y": 0.5},
        )

        assert response.status_code == 401


class TestAuthService:
    """Tests for the AuthService class."""

    def test_create_and_decode_token(self) -> None:
        """Test creating and decoding a token."""
        from app.auth.service import get_auth_service
        from app.models.user_model import User

        auth_service = get_auth_service()
        user = User(
            id="test-id",
            email="test@example.com",
            name="Test User",
            picture="https://example.com/pic.jpg",
        )

        token, expires_in = auth_service.create_access_token(user)
        assert token is not None
        assert expires_in == settings.JWT_EXPIRE_MINUTES * 60

        decoded_user = auth_service.get_user_from_token(token)
        assert decoded_user is not None
        assert decoded_user.id == user.id
        assert decoded_user.email == user.email
        assert decoded_user.name == user.name

    def test_decode_invalid_token(self) -> None:
        """Test decoding an invalid token."""
        from app.auth.service import get_auth_service

        auth_service = get_auth_service()
        result = auth_service.decode_token("invalid-token")
        assert result is None

    def test_verify_google_token_invalid_issuer(self) -> None:
        """Test that tokens with invalid issuer are rejected."""
        from app.auth.service import get_auth_service

        auth_service = get_auth_service()

        # Mock google id_token verification to return a token with wrong issuer
        mock_idinfo = {
            "iss": "invalid-issuer",
            "sub": "123",
            "email": "test@example.com",
            "email_verified": True,
        }

        with patch("google.oauth2.id_token.verify_oauth2_token", return_value=mock_idinfo):
            result = auth_service.verify_google_token("fake-token")
            assert result is None

    def test_verify_google_token_unverified_email(self) -> None:
        """Test that tokens with unverified email are rejected."""
        from app.auth.service import get_auth_service

        auth_service = get_auth_service()

        mock_idinfo = {
            "iss": "accounts.google.com",
            "sub": "123",
            "email": "test@example.com",
            "email_verified": False,
        }

        with patch("google.oauth2.id_token.verify_oauth2_token", return_value=mock_idinfo):
            result = auth_service.verify_google_token("fake-token")
            assert result is None

<<<<<<< HEAD
    def test_verify_google_token_value_error(self) -> None:
        """Test that ValueError is handled gracefully."""
=======
    def test_verify_google_token_handles_google_auth_error(self) -> None:
        """Test that GoogleAuthError exceptions are handled gracefully."""
        from google.auth import exceptions as google_exceptions

>>>>>>> ceebe228
        from app.auth.service import get_auth_service

        auth_service = get_auth_service()

<<<<<<< HEAD
        with patch(
            "google.oauth2.id_token.verify_oauth2_token",
            side_effect=ValueError("Invalid token format"),
=======
        # Mock google id_token verification to raise GoogleAuthError
        with patch(
            "google.oauth2.id_token.verify_oauth2_token",
            side_effect=google_exceptions.GoogleAuthError("Invalid issuer"),
>>>>>>> ceebe228
        ):
            result = auth_service.verify_google_token("fake-token")
            assert result is None

<<<<<<< HEAD
    def test_verify_google_token_google_auth_error(self) -> None:
        """Test that GoogleAuthError is handled gracefully."""
=======
    def test_verify_google_token_handles_value_error(self) -> None:
        """Test that ValueError exceptions are handled gracefully."""
>>>>>>> ceebe228
        from app.auth.service import get_auth_service

        auth_service = get_auth_service()

<<<<<<< HEAD
        with patch(
            "google.oauth2.id_token.verify_oauth2_token",
            side_effect=google_exceptions.GoogleAuthError("Authentication error"),
        ):
=======
        # Mock google id_token verification to raise ValueError
        with patch("google.oauth2.id_token.verify_oauth2_token", side_effect=ValueError("Token expired")):
>>>>>>> ceebe228
            result = auth_service.verify_google_token("fake-token")
            assert result is None<|MERGE_RESOLUTION|>--- conflicted
+++ resolved
@@ -275,52 +275,28 @@
             result = auth_service.verify_google_token("fake-token")
             assert result is None
 
-<<<<<<< HEAD
-    def test_verify_google_token_value_error(self) -> None:
-        """Test that ValueError is handled gracefully."""
-=======
-    def test_verify_google_token_handles_google_auth_error(self) -> None:
-        """Test that GoogleAuthError exceptions are handled gracefully."""
-        from google.auth import exceptions as google_exceptions
-
->>>>>>> ceebe228
-        from app.auth.service import get_auth_service
-
-        auth_service = get_auth_service()
-
-<<<<<<< HEAD
+    def test_verify_google_token_handles_value_error(self) -> None:
+        """Test that ValueError exceptions are handled gracefully."""
+        from app.auth.service import get_auth_service
+
+        auth_service = get_auth_service()
+
         with patch(
             "google.oauth2.id_token.verify_oauth2_token",
             side_effect=ValueError("Invalid token format"),
-=======
-        # Mock google id_token verification to raise GoogleAuthError
-        with patch(
-            "google.oauth2.id_token.verify_oauth2_token",
-            side_effect=google_exceptions.GoogleAuthError("Invalid issuer"),
->>>>>>> ceebe228
         ):
             result = auth_service.verify_google_token("fake-token")
             assert result is None
 
-<<<<<<< HEAD
-    def test_verify_google_token_google_auth_error(self) -> None:
-        """Test that GoogleAuthError is handled gracefully."""
-=======
-    def test_verify_google_token_handles_value_error(self) -> None:
-        """Test that ValueError exceptions are handled gracefully."""
->>>>>>> ceebe228
-        from app.auth.service import get_auth_service
-
-        auth_service = get_auth_service()
-
-<<<<<<< HEAD
+    def test_verify_google_token_handles_google_auth_error(self) -> None:
+        """Test that GoogleAuthError exceptions are handled gracefully."""
+        from app.auth.service import get_auth_service
+
+        auth_service = get_auth_service()
+
         with patch(
             "google.oauth2.id_token.verify_oauth2_token",
             side_effect=google_exceptions.GoogleAuthError("Authentication error"),
         ):
-=======
-        # Mock google id_token verification to raise ValueError
-        with patch("google.oauth2.id_token.verify_oauth2_token", side_effect=ValueError("Token expired")):
->>>>>>> ceebe228
             result = auth_service.verify_google_token("fake-token")
             assert result is None