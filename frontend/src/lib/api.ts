<<<<<<< HEAD
import type { Puzzle, Piece, GeneratedPiece } from '@/types';
import { useAuthStore } from '@/stores/auth-store';
=======
import type { Puzzle, Piece, GeneratedPiece, CutPuzzleResponse } from '@/types';
>>>>>>> 57b68a42

const API_BASE = process.env.NEXT_PUBLIC_API_URL || 'http://localhost:8000';

export class ApiError extends Error {
  constructor(
    message: string,
    public status: number
  ) {
    super(message);
    this.name = 'ApiError';
  }
}

function getAuthHeaders(): HeadersInit {
  const token = useAuthStore.getState().backendToken;
  if (token) {
    return { Authorization: `Bearer ${token}` };
  }
  return {};
}

export async function checkHealth(): Promise<boolean> {
  try {
    const res = await fetch(`${API_BASE}/health`, {
      method: 'GET',
    });
    return res.ok;
  } catch {
    return false;
  }
}

interface PuzzleApiResponse {
  puzzle_id: string;
  image_url?: string;
}

export async function uploadPuzzle(imageBlob: Blob): Promise<Puzzle> {
  const formData = new FormData();
  formData.append('file', imageBlob, 'puzzle.jpg');

  const res = await fetch(`${API_BASE}/api/v1/puzzle/upload`, {
    method: 'POST',
    headers: getAuthHeaders(),
    body: formData,
  });

  if (res.status === 401) {
    throw new ApiError('Authentication required. Please sign in.', res.status);
  }

  if (!res.ok) {
    throw new ApiError('Failed to upload puzzle', res.status);
  }

  const data: PuzzleApiResponse = await res.json();
  return {
    puzzleId: data.puzzle_id,
    imageUrl: data.image_url,
  };
}

interface PieceApiResponse {
  position: { x: number; y: number };
  position_confidence: number;
  rotation: 0 | 90 | 180 | 270;
  rotation_confidence: number;
  cleaned_image?: string; // Base64 PNG with background removed
}

export async function processPiece(puzzleId: string, pieceBlob: Blob): Promise<Piece> {
  const formData = new FormData();
  formData.append('file', pieceBlob, 'piece.jpg');

  const res = await fetch(`${API_BASE}/api/v1/puzzle/${puzzleId}/piece`, {
    method: 'POST',
    headers: getAuthHeaders(),
    body: formData,
  });

  if (res.status === 401) {
    throw new ApiError('Authentication required. Please sign in.', res.status);
  }

  if (!res.ok) {
    throw new ApiError('Failed to process piece', res.status);
  }

  const data: PieceApiResponse = await res.json();
  return {
    position: { ...data.position, normalized: true },
    positionConfidence: data.position_confidence,
    rotation: data.rotation,
    rotationConfidence: data.rotation_confidence,
    imageData: data.cleaned_image, // Use cleaned image with background removed
  };
}

interface GeneratePieceApiResponse {
  piece_image: string;
  piece_config: Record<string, unknown>;
}

export async function generateRealisticPiece(
  puzzleId: string,
  centerX: number,
  centerY: number,
  pieceSizeRatio: number = 0.25
): Promise<GeneratedPiece> {
  const res = await fetch(`${API_BASE}/api/v1/puzzle/${puzzleId}/generate-piece`, {
    method: 'POST',
    headers: {
      'Content-Type': 'application/json',
      ...getAuthHeaders(),
    },
    body: JSON.stringify({
      center_x: centerX,
      center_y: centerY,
      piece_size_ratio: pieceSizeRatio,
    }),
  });

  if (res.status === 401) {
    throw new ApiError('Authentication required. Please sign in.', res.status);
  }

  if (!res.ok) {
    throw new ApiError('Failed to generate piece', res.status);
  }

  const data: GeneratePieceApiResponse = await res.json();
  return {
    imageData: data.piece_image,
    centerX,
    centerY,
    config: data.piece_config,
  };
}

export async function cutPuzzle(
  puzzleId: string,
  rows: number,
  cols: number,
  seed?: number
): Promise<CutPuzzleResponse> {
  const res = await fetch(`${API_BASE}/api/v1/puzzle/${puzzleId}/cut-all`, {
    method: 'POST',
    headers: {
      'Content-Type': 'application/json',
    },
    body: JSON.stringify({
      rows,
      cols,
      seed,
    }),
  });

  if (!res.ok) {
    throw new ApiError('Failed to cut puzzle', res.status);
  }

  return res.json();
}

export { API_BASE };<|MERGE_RESOLUTION|>--- conflicted
+++ resolved
@@ -1,9 +1,5 @@
-<<<<<<< HEAD
-import type { Puzzle, Piece, GeneratedPiece } from '@/types';
+import type { Puzzle, Piece, GeneratedPiece, CutPuzzleResponse } from '@/types';
 import { useAuthStore } from '@/stores/auth-store';
-=======
-import type { Puzzle, Piece, GeneratedPiece, CutPuzzleResponse } from '@/types';
->>>>>>> 57b68a42
 
 const API_BASE = process.env.NEXT_PUBLIC_API_URL || 'http://localhost:8000';
 
@@ -153,6 +149,7 @@
     method: 'POST',
     headers: {
       'Content-Type': 'application/json',
+      ...getAuthHeaders(),
     },
     body: JSON.stringify({
       rows,
@@ -160,6 +157,10 @@
       seed,
     }),
   });
+
+  if (res.status === 401) {
+    throw new ApiError('Authentication required. Please sign in.', res.status);
+  }
 
   if (!res.ok) {
     throw new ApiError('Failed to cut puzzle', res.status);
